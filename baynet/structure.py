--- conflicted
+++ resolved
@@ -35,21 +35,10 @@
     """Graph object, built around igraph.Graph, adapted for bayesian networks."""
 
     # pylint: disable=unsubscriptable-object, not-an-iterable, arguments-differ
-<<<<<<< HEAD
     def __init__(self, *args: None) -> None:
         """Create a graph object."""
         # Grab *args because restoring from pickle passes arguments here
         super().__init__(directed=True, vertex_attrs={'CPD': None, 'levels': None})
-=======
-    def __init__(self, *args: Any, **kwargs: Any) -> None:
-        """Create a graph object."""
-        if 'directed' not in kwargs:
-            kwargs['directed'] = True
-        elif not kwargs['directed']:
-            raise ValueError("Graph() can only be used with directed=True")
-        kwargs['vertex_attrs'] = {'CPD': None, 'levels': None}
-        super().__init__(**kwargs)
->>>>>>> 1a53609c
 
     @property
     def __dict__(self) -> Dict:
