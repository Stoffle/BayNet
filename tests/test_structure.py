--- conflicted
+++ resolved
@@ -320,17 +320,17 @@
     g = Graph()
 
 
-<<<<<<< HEAD
-if __name__ == "__main__":
-    from baynet.utils.dag_io import dag_from_bif
-
-    bif_path = Path(__file__).parent.parent / 'alarm.bif'
-
-    dag = dag_from_bif(bif_path.open().read())
-=======
 def test_pickling(test_dag):
     dump = pickle.dumps(test_dag)
     dag = pickle.loads(dump)
     assert dag.edges == test_dag.edges
     assert dag.nodes == test_dag.nodes
->>>>>>> 0d59b660
+
+
+if __name__ == "__main__":
+    from pathlib import Path
+    from baynet.utils.dag_io import dag_from_bif
+
+    bif_path = Path(__file__).parent.parent / 'alarm.bif'
+
+    dag = dag_from_bif(bif_path.open().read())